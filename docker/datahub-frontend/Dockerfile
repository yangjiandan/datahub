# Defining environment
ARG APP_ENV=prod

FROM alpine:3.18 AS base

# Configurable repositories
ARG ALPINE_REPO_URL=http://dl-cdn.alpinelinux.org/alpine
ARG GITHUB_REPO_URL=https://github.com
ARG MAVEN_CENTRAL_REPO_URL=https://repo1.maven.org/maven2

RUN addgroup -S datahub && adduser -S datahub -G datahub

# Optionally set corporate mirror for apk
RUN if [ "${ALPINE_REPO_URL}" != "http://dl-cdn.alpinelinux.org/alpine" ] ; then sed -i "s#http.*://dl-cdn.alpinelinux.org/alpine#${ALPINE_REPO_URL}#g" /etc/apk/repositories ; fi

# Upgrade Alpine and base packages
# PFP-260: Upgrade Sqlite to >=3.28.0-r0 to fix https://security.snyk.io/vuln/SNYK-ALPINE39-SQLITE-449762
ENV JMX_VERSION=0.18.0
RUN apk --no-cache --update-cache --available upgrade \
    && apk --no-cache add curl sqlite libc6-compat java-snappy \
<<<<<<< HEAD
    && apk --no-cache add openjdk11-jre-headless --repository=${ALPINE_REPO_URL}/edge/community \
    && apk --no-cache add jattach --repository ${ALPINE_REPO_URL}/edge/community/ \
    && wget ${GITHUB_REPO_URL}/open-telemetry/opentelemetry-java-instrumentation/releases/download/v1.24.0/opentelemetry-javaagent.jar -O opentelemetry-javaagent.jar \
    && wget ${MAVEN_CENTRAL_REPO_URL}/io/prometheus/jmx/jmx_prometheus_javaagent/${JMX_VERSION}/jmx_prometheus_javaagent-${JMX_VERSION}.jar -O jmx_prometheus_javaagent.jar
=======
    && apk --no-cache add openjdk17-jre-headless --repository=${ALPINE_REPO_URL}/edge/community \
    && apk --no-cache add jattach --repository ${ALPINE_REPO_URL}/edge/community/
>>>>>>> 6cb3dc83

ENV LD_LIBRARY_PATH="/lib:/lib64"

FROM base as prod-install

COPY ./datahub-frontend.zip /
RUN unzip datahub-frontend.zip -d /datahub-frontend \
   && mv /datahub-frontend/main/* /datahub-frontend \
   && rmdir /datahub-frontend/main \
   && rm datahub-frontend.zip
COPY ./docker/monitoring/client-prometheus-config.yaml /datahub-frontend/
RUN chown -R datahub:datahub /datahub-frontend && chmod 755 /datahub-frontend

FROM base as dev-install
# Dummy stage for development. Assumes code is built on your machine and mounted to this image.
# See this excellent thread https://github.com/docker/cli/issues/1134
VOLUME [ "/datahub-frontend" ]

FROM ${APP_ENV}-install as final
COPY ./docker/datahub-frontend/start.sh /
RUN chown datahub:datahub /start.sh && chmod 755 /start.sh
USER datahub

ARG SERVER_PORT=9002
ENV SERVER_PORT=$SERVER_PORT
RUN echo $SERVER_PORT
EXPOSE $SERVER_PORT

HEALTHCHECK --start-period=2m --retries=4 CMD curl --fail http://localhost:$SERVER_PORT/admin || exit 1
CMD ./start.sh<|MERGE_RESOLUTION|>--- conflicted
+++ resolved
@@ -18,15 +18,10 @@
 ENV JMX_VERSION=0.18.0
 RUN apk --no-cache --update-cache --available upgrade \
     && apk --no-cache add curl sqlite libc6-compat java-snappy \
-<<<<<<< HEAD
-    && apk --no-cache add openjdk11-jre-headless --repository=${ALPINE_REPO_URL}/edge/community \
+    && apk --no-cache add openjdk17-jre-headless --repository=${ALPINE_REPO_URL}/edge/community \
     && apk --no-cache add jattach --repository ${ALPINE_REPO_URL}/edge/community/ \
     && wget ${GITHUB_REPO_URL}/open-telemetry/opentelemetry-java-instrumentation/releases/download/v1.24.0/opentelemetry-javaagent.jar -O opentelemetry-javaagent.jar \
     && wget ${MAVEN_CENTRAL_REPO_URL}/io/prometheus/jmx/jmx_prometheus_javaagent/${JMX_VERSION}/jmx_prometheus_javaagent-${JMX_VERSION}.jar -O jmx_prometheus_javaagent.jar
-=======
-    && apk --no-cache add openjdk17-jre-headless --repository=${ALPINE_REPO_URL}/edge/community \
-    && apk --no-cache add jattach --repository ${ALPINE_REPO_URL}/edge/community/
->>>>>>> 6cb3dc83
 
 ENV LD_LIBRARY_PATH="/lib:/lib64"
 
