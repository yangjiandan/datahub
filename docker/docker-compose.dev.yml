--- conflicted
+++ resolved
@@ -24,12 +24,8 @@
     - JAVA_TOOL_OPTIONS=-agentlib:jdwp=transport=dt_socket,server=y,suspend=n,address=*:5002
     - DATAHUB_ANALYTICS_ENABLED=${DATAHUB_ANALYTICS_ENABLED:-true}
     volumes:
-<<<<<<< HEAD
-    - ../datahub-frontend/build/stage/playBinary:/datahub-frontend
+    - ../datahub-frontend/build/stage/main:/datahub-frontend
     - ./monitoring/client-prometheus-config.yaml:/datahub-frontend/client-prometheus-config.yaml
-=======
-    - ../datahub-frontend/build/stage/main:/datahub-frontend
->>>>>>> 6cb3dc83
   datahub-gms:
     image: linkedin/datahub-gms:debug
     ports:
